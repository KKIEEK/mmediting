--- conflicted
+++ resolved
@@ -3,11 +3,6 @@
 import pytest
 import torch
 
-<<<<<<< HEAD
-from mmedit.core.evaluation.inception_utils import (PyTorchInceptionV3,
-                                                    StyleGANInceptionV3)
-=======
->>>>>>> febb0bb9
 from mmedit.core.evaluation.inceptions import FID, KID, InceptionV3
 
 
@@ -15,18 +10,12 @@
     img1 = np.random.randint(0, 256, (224, 224, 3))
     img2 = np.random.randint(0, 256, (224, 224, 3))
 
-<<<<<<< HEAD
-    # for StyleGAN style inception
-    inception = InceptionV3(style='StyleGAN')
-    assert isinstance(inception.inception, StyleGANInceptionV3)
-=======
     # style must be either StyleGAN or pytorch
     with pytest.raises(AssertionError):
         inception = InceptionV3(style='some')
 
     # for StyleGAN style inception
     inception = InceptionV3(style='StyleGAN')
->>>>>>> febb0bb9
 
     t = inception.img2tensor(img1)
     assert isinstance(t, torch.Tensor)
@@ -38,12 +27,7 @@
     assert t.shape == (1, 2048)
 
     # for PyTorch style inception
-<<<<<<< HEAD
-    inception = InceptionV3(style=None)
-    assert isinstance(inception.inception, PyTorchInceptionV3)
-=======
     inception = InceptionV3(style='pytorch')
->>>>>>> febb0bb9
 
     t = inception.img2tensor(img1)
     assert isinstance(t, torch.Tensor)
