# Copyright (c) OpenMMLab. All rights reserved.
"""Inception networks used in calculating FID and Inception metrics.

This code is modified from:
https://github.com/rosinality/stylegan2-pytorch/blob/master/inception.py
https://github.com/open-mmlab/mmediting/blob/1.x/mmedit/evaluation/functional/inception_utils.py
"""

from contextlib import contextmanager

import torch
import torch.nn as nn
import torch.nn.functional as F
from mmcv import print_log
from mmcv.runner.checkpoint import load_from_http
from torch.utils.model_zoo import load_url
from torchvision import models

# Inception weights ported to PyTorch from
# https://download.tensorflow.org/models/image/imagenet/inception-2015-12-05.tgz
FID_WEIGHTS_URL = 'https://github.com/mseitzer/pytorch-fid/releases/download/fid_weights/pt_inception-2015-12-05-6726825d.pth'  # noqa: E501


class PyTorchInceptionV3(nn.Module):
    """Pretrained InceptionV3 network returning feature maps.

    This class is only used when TorchScript is not available,
    `torch.__version__` < '1.6.0'.
    """

    # Index of default block of inception to return,
    # corresponds to output of final average pooling
    DEFAULT_BLOCK_INDEX = 3

    # Maps feature dimensionality to their output blocks indices
    BLOCK_INDEX_BY_DIM = {
        64: 0,  # First max pooling features
        192: 1,  # Second max pooling features
        768: 2,  # Pre-aux classifier features
        2048: 3  # Final average pooling features
    }

    def __init__(self,
                 output_blocks=[DEFAULT_BLOCK_INDEX],
                 resize_input=True,
                 normalize_input=True,
                 requires_grad=False,
                 use_fid_inception=True,
                 load_fid_inception=True):
        """Build pretrained InceptionV3.
        Args:
            output_blocks (list[int]): Indices of blocks to return features of.
                Possible values are:
                    - 0: corresponds to output of first max pooling
                    - 1: corresponds to output of second max pooling
                    - 2: corresponds to output which is fed to aux classifier
                    - 3: corresponds to output of final average pooling
            resize_input (bool): If true, bilinearly resizes input to width and
                height 299 before feeding input to model. As the network
                without fully connected layers is fully convolutional, it
                should be able to handle inputs of arbitrary size, so resizing
                might not be strictly needed.
            normalize_input (bool): If true, scales the input from range (0, 1)
                to the range the pretrained Inception network expects, namely
                (-1, 1).
            requires_grad (bool): If true, parameters of the model require
                gradients. Possibly useful for finetuning the network.
            use_fid_inception (bool): If true, uses the pretrained Inception
                model used in Tensorflow's FID implementation. If false, uses
                the pretrained Inception model available in torchvision. The
                FID Inception model has different weights and a slightly
                different structure from torchvision's Inception model. If you
                want to compute FID scores, you are strongly advised to set
                this parameter to true to get comparable results.
        """
        super().__init__()

        self.resize_input = resize_input
        self.normalize_input = normalize_input
        self.output_blocks = sorted(output_blocks)
        self.last_needed_block = max(output_blocks)

        assert self.last_needed_block <= 3, \
            'Last possible output block index is 3'

        self.blocks = nn.ModuleList()

        if use_fid_inception:
            inception = fid_inception_v3(load_fid_inception)
        else:
            inception = models.inception_v3(pretrained=True)

        # Block 0: input to maxpool1
        block0 = [
            inception.Conv2d_1a_3x3, inception.Conv2d_2a_3x3,
            inception.Conv2d_2b_3x3,
            nn.MaxPool2d(kernel_size=3, stride=2)
        ]
        self.blocks.append(nn.Sequential(*block0))

        # Block 1: maxpool1 to maxpool2
        if self.last_needed_block >= 1:
            block1 = [
                inception.Conv2d_3b_1x1, inception.Conv2d_4a_3x3,
                nn.MaxPool2d(kernel_size=3, stride=2)
            ]
            self.blocks.append(nn.Sequential(*block1))

        # Block 2: maxpool2 to aux classifier
        if self.last_needed_block >= 2:
            block2 = [
                inception.Mixed_5b,
                inception.Mixed_5c,
                inception.Mixed_5d,
                inception.Mixed_6a,
                inception.Mixed_6b,
                inception.Mixed_6c,
                inception.Mixed_6d,
                inception.Mixed_6e,
            ]
            self.blocks.append(nn.Sequential(*block2))

        # Block 3: aux classifier to final avgpool
        if self.last_needed_block >= 3:
            block3 = [
                inception.Mixed_7a, inception.Mixed_7b, inception.Mixed_7c,
                nn.AdaptiveAvgPool2d(output_size=(1, 1))
            ]
            self.blocks.append(nn.Sequential(*block3))

        for param in self.parameters():
            param.requires_grad = requires_grad

    def forward(self, inp):
        """Get Inception feature maps.

        Args:
            inp (torch.Tensor): Input tensor of shape Bx3xHxW.
                Values are expected to be in range (0, 1)
        Returns:
            list(torch.Tensor): Corresponding to the selected output \
                block, sorted ascending by index.
        """
        outp = []
        x = inp

        if self.resize_input:
            x = F.interpolate(
                x, size=(299, 299), mode='bilinear', align_corners=False)

        if self.normalize_input:
            x = 2 * x - 1  # Scale from range (0, 1) to range (-1, 1)

        for idx, block in enumerate(self.blocks):
            x = block(x)
            if idx in self.output_blocks:
                outp.append(x)

            if idx == self.last_needed_block:
                break

        return outp


def fid_inception_v3(load_ckpt=True):
    """Build pretrained Inception model for FID computation.

    The Inception model for FID computation uses a different set of weights and
    has a slightly different structure than torchvision's Inception. This
    method first constructs torchvision's Inception and then patches the
    necessary parts that are different in the FID Inception model.
    """
    inception = models.inception_v3(
        num_classes=1008, aux_logits=False, pretrained=False)
    inception.Mixed_5b = FIDInceptionA(192, pool_features=32)
    inception.Mixed_5c = FIDInceptionA(256, pool_features=64)
    inception.Mixed_5d = FIDInceptionA(288, pool_features=64)
    inception.Mixed_6b = FIDInceptionC(768, channels_7x7=128)
    inception.Mixed_6c = FIDInceptionC(768, channels_7x7=160)
    inception.Mixed_6d = FIDInceptionC(768, channels_7x7=160)
    inception.Mixed_6e = FIDInceptionC(768, channels_7x7=192)
    inception.Mixed_7b = FIDInceptionE_1(1280)
    inception.Mixed_7c = FIDInceptionE_2(2048)

    if load_ckpt:
        state_dict = load_url(FID_WEIGHTS_URL, progress=True)
        inception.load_state_dict(state_dict)

    return inception


class FIDInceptionA(models.inception.InceptionA):
    """InceptionA block patched for FID computation."""

    def __init__(self, in_channels, pool_features):
        super().__init__(in_channels, pool_features)

    def forward(self, x):
        """Get InceptionA feature maps.

        Args:
            x (torch.Tensor): Input tensor of shape BxCxHxW.
        Returns:
            torch.Tensor: Feature Maps of x outputted by this block.
        """
        branch1x1 = self.branch1x1(x)

        branch5x5 = self.branch5x5_1(x)
        branch5x5 = self.branch5x5_2(branch5x5)

        branch3x3dbl = self.branch3x3dbl_1(x)
        branch3x3dbl = self.branch3x3dbl_2(branch3x3dbl)
        branch3x3dbl = self.branch3x3dbl_3(branch3x3dbl)

        # Patch: Tensorflow's average pool does not use the padded zero's in
        # its average calculation
        branch_pool = F.avg_pool2d(
            x, kernel_size=3, stride=1, padding=1, count_include_pad=False)
        branch_pool = self.branch_pool(branch_pool)

        outputs = [branch1x1, branch5x5, branch3x3dbl, branch_pool]
        return torch.cat(outputs, 1)


class FIDInceptionC(models.inception.InceptionC):
    """InceptionC block patched for FID computation."""

    def __init__(self, in_channels, channels_7x7):
        super().__init__(in_channels, channels_7x7)

    def forward(self, x):
        """Get InceptionC feature maps.

        Args:
            x (torch.Tensor): Input tensor of shape BxCxHxW.
        Returns:
            torch.Tensor: Feature Maps of x outputted by this block.
        """
        branch1x1 = self.branch1x1(x)

        branch7x7 = self.branch7x7_1(x)
        branch7x7 = self.branch7x7_2(branch7x7)
        branch7x7 = self.branch7x7_3(branch7x7)

        branch7x7dbl = self.branch7x7dbl_1(x)
        branch7x7dbl = self.branch7x7dbl_2(branch7x7dbl)
        branch7x7dbl = self.branch7x7dbl_3(branch7x7dbl)
        branch7x7dbl = self.branch7x7dbl_4(branch7x7dbl)
        branch7x7dbl = self.branch7x7dbl_5(branch7x7dbl)

        # Patch: Tensorflow's average pool does not use the padded zero's in
        # its average calculation
        branch_pool = F.avg_pool2d(
            x, kernel_size=3, stride=1, padding=1, count_include_pad=False)
        branch_pool = self.branch_pool(branch_pool)

        outputs = [branch1x1, branch7x7, branch7x7dbl, branch_pool]
        return torch.cat(outputs, 1)


class FIDInceptionE_1(models.inception.InceptionE):
    """First InceptionE block patched for FID computation."""

    def __init__(self, in_channels):
        super().__init__(in_channels)

    def forward(self, x):
        """Get first InceptionE feature maps.

        Args:
            x (torch.Tensor): Input tensor of shape BxCxHxW.
        Returns:
            torch.Tensor: Feature Maps of x outputted by this block.
        """
        branch1x1 = self.branch1x1(x)

        branch3x3 = self.branch3x3_1(x)
        branch3x3 = [
            self.branch3x3_2a(branch3x3),
            self.branch3x3_2b(branch3x3),
        ]
        branch3x3 = torch.cat(branch3x3, 1)

        branch3x3dbl = self.branch3x3dbl_1(x)
        branch3x3dbl = self.branch3x3dbl_2(branch3x3dbl)
        branch3x3dbl = [
            self.branch3x3dbl_3a(branch3x3dbl),
            self.branch3x3dbl_3b(branch3x3dbl),
        ]
        branch3x3dbl = torch.cat(branch3x3dbl, 1)

        # Patch: Tensorflow's average pool does not use the padded zero's in
        # its average calculation
        branch_pool = F.avg_pool2d(
            x, kernel_size=3, stride=1, padding=1, count_include_pad=False)
        branch_pool = self.branch_pool(branch_pool)

        outputs = [branch1x1, branch3x3, branch3x3dbl, branch_pool]
        return torch.cat(outputs, 1)


class FIDInceptionE_2(models.inception.InceptionE):
    """Second InceptionE block patched for FID computation."""

    def __init__(self, in_channels):
        super().__init__(in_channels)

    def forward(self, x):
        """Get second InceptionE feature maps.

        Args:
            x (torch.Tensor): Input tensor of shape BxCxHxW.
        Returns:
            torch.Tensor: Feature Maps of x outputted by this block.
        """
        branch1x1 = self.branch1x1(x)

        branch3x3 = self.branch3x3_1(x)
        branch3x3 = [
            self.branch3x3_2a(branch3x3),
            self.branch3x3_2b(branch3x3),
        ]
        branch3x3 = torch.cat(branch3x3, 1)

        branch3x3dbl = self.branch3x3dbl_1(x)
        branch3x3dbl = self.branch3x3dbl_2(branch3x3dbl)
        branch3x3dbl = [
            self.branch3x3dbl_3a(branch3x3dbl),
            self.branch3x3dbl_3b(branch3x3dbl),
        ]
        branch3x3dbl = torch.cat(branch3x3dbl, 1)

        # Patch: The FID Inception model uses max pooling instead of average
        # pooling. This is likely an error in this specific Inception
        # implementation, as other Inception models use average pooling here
        # (which matches the description in the paper).
        branch_pool = F.max_pool2d(x, kernel_size=3, stride=1, padding=1)
        branch_pool = self.branch_pool(branch_pool)

        outputs = [branch1x1, branch3x3, branch3x3dbl, branch_pool]
        return torch.cat(outputs, 1)


@contextmanager
def disable_gpu_fuser_on_pt19():
    """On PyTorch 1.9 a CUDA fuser bug prevents the Inception JIT model to run.

    Refers to:
      https://github.com/GaParmar/clean-fid/blob/5e1e84cdea9654b9ac7189306dfa4057ea2213d8/cleanfid/inception_torchscript.py#L9  # noqa
      https://github.com/GaParmar/clean-fid/issues/5
      https://github.com/pytorch/pytorch/issues/64062
    """
    if torch.__version__.startswith('1.9.'):
        old_val = torch._C._jit_can_fuse_on_gpu()
        torch._C._jit_override_can_fuse_on_gpu(False)
    yield
    if torch.__version__.startswith('1.9.'):
        torch._C._jit_override_can_fuse_on_gpu(old_val)


class StyleGANInceptionV3(nn.Module):
    """Pretrained InceptionV3 network returning feature maps.

    This class wraps a JIT model to fix a bug in PyTorch 1.9.
    """

    def __init__(self, inception_url):
        super().__init__()
        self.inception = load_from_http(inception_url)

    def forward(self, inp):
        with disable_gpu_fuser_on_pt19():
            return self.inception(inp, return_features=True)


<<<<<<< HEAD
def load_inception(style: str = 'StyleGAN', **inception_kwargs):
=======
def load_inception(style='StyleGAN', **inception_kwargs):
>>>>>>> febb0bb9
    """Load Inception Model from given `style` and `inception_kwargs`.

    This function would try to load Inception under the guidance of `style`
    given in `inception_kwargs`, if 'style' is not given, we would try best to
    load Tero's ones. If PyTorch's version is lower than '1.6', it loads
    Inception with `torch.nn.Module` since TorchScript is not available.
    Otherwise, we would load Inception with TorchScript unless the style is set
    to 'pytorch'.

    Args:
        style (str): The model style to run Inception model.
        inception_kwargs (dict): Keyword args for Inception model.

    Returns:
        model (torch.nn.Module): Loaded Inception model.
    """
    assert style in ['StyleGAN', 'pytorch'], ('`style` must be either '
                                              '\'StyleGAN\' or \'pytorch\'.')

    if torch.__version__ < '1.6.0':
        print_log(
            'Current Pytorch Version not support script module, load '
            'Inception Model from torch model zoo. If you want to use '
            'Tero\' script model, please update your Pytorch higher '
            f'than \'1.6\' (now is {torch.__version__})', 'current')
        return PyTorchInceptionV3(**inception_kwargs)

    if style == 'pytorch':
        return PyTorchInceptionV3(**inception_kwargs)

    return StyleGANInceptionV3(
        'https://nvlabs-fi-cdn.nvidia.com/stylegan2-ada-pytorch/pretrained/metrics/inception-2015-12-05.pt'  # noqa: E501
    )<|MERGE_RESOLUTION|>--- conflicted
+++ resolved
@@ -373,11 +373,7 @@
             return self.inception(inp, return_features=True)
 
 
-<<<<<<< HEAD
-def load_inception(style: str = 'StyleGAN', **inception_kwargs):
-=======
 def load_inception(style='StyleGAN', **inception_kwargs):
->>>>>>> febb0bb9
     """Load Inception Model from given `style` and `inception_kwargs`.
 
     This function would try to load Inception under the guidance of `style`
