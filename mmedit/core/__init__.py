--- conflicted
+++ resolved
@@ -1,13 +1,7 @@
 # Copyright (c) OpenMMLab. All rights reserved.
-<<<<<<< HEAD
 from .evaluation import (FID, KID, DistEvalIterHook, EvalIterHook, InceptionV3,
-                         L1Evaluation, mse, psnr, reorder_image, sad, ssim)
-from .hooks import VisualizationHook
-=======
-from .evaluation import (DistEvalIterHook, EvalIterHook, L1Evaluation, mae,
-                         mse, psnr, reorder_image, sad, ssim)
+                         L1Evaluation, mae, mse, psnr, reorder_image, sad, ssim)
 from .hooks import MMEditVisualizationHook, VisualizationHook
->>>>>>> ad2fb760
 from .misc import tensor2img
 from .optimizer import build_optimizers
 from .registry import build_metric
@@ -16,11 +10,7 @@
 __all__ = [
     'build_optimizers', 'tensor2img', 'EvalIterHook', 'DistEvalIterHook',
     'mse', 'psnr', 'reorder_image', 'sad', 'ssim', 'LinearLrUpdaterHook',
-<<<<<<< HEAD
-    'VisualizationHook', 'L1Evaluation', 'FID', 'KID', 'InceptionV3',
-    'build_metric', 'ReduceLrUpdaterHook', 'mae'
-=======
     'VisualizationHook', 'MMEditVisualizationHook', 'L1Evaluation',
+    'FID', 'KID', 'InceptionV3', 'build_metric',
     'ReduceLrUpdaterHook', 'mae'
->>>>>>> ad2fb760
 ]