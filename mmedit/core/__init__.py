--- conflicted
+++ resolved
@@ -1,28 +1,15 @@
 # Copyright (c) OpenMMLab. All rights reserved.
-<<<<<<< HEAD
 from .evaluation import (FID, KID, DistEvalIterHook, EvalIterHook, InceptionV3,
                          L1Evaluation, mse, psnr, reorder_image, sad, ssim)
 from .hooks import VisualizationHook
 from .misc import tensor2img
 from .optimizer import build_optimizers
 from .registry import build_metric
-from .scheduler import LinearLrUpdaterHook
-=======
-from .evaluation import (DistEvalIterHook, EvalIterHook, L1Evaluation, mae,
-                         mse, psnr, reorder_image, sad, ssim)
-from .hooks import VisualizationHook
-from .misc import tensor2img
-from .optimizer import build_optimizers
 from .scheduler import LinearLrUpdaterHook, ReduceLrUpdaterHook
->>>>>>> 27f14e4d
 
 __all__ = [
     'build_optimizers', 'tensor2img', 'EvalIterHook', 'DistEvalIterHook',
     'mse', 'psnr', 'reorder_image', 'sad', 'ssim', 'LinearLrUpdaterHook',
-<<<<<<< HEAD
     'VisualizationHook', 'L1Evaluation', 'FID', 'KID', 'InceptionV3',
-    'build_metric'
-=======
-    'VisualizationHook', 'L1Evaluation', 'ReduceLrUpdaterHook', 'mae'
->>>>>>> 27f14e4d
+    'build_metric', 'ReduceLrUpdaterHook', 'mae'
 ]